{
  'variables': {
    'app_sources': [
      'atom/app/atom_main.cc',
      'atom/app/atom_main.h',
    ],
    'bundle_sources': [
      'atom/browser/resources/mac/electron.icns',
    ],
    'js_sources': [
      'lib/browser/api/app.js',
      'lib/browser/api/auto-updater.js',
      'lib/browser/api/auto-updater/auto-updater-native.js',
      'lib/browser/api/auto-updater/auto-updater-win.js',
      'lib/browser/api/auto-updater/squirrel-update-win.js',
      'lib/browser/api/browser-window.js',
      'lib/browser/api/content-tracing.js',
      'lib/browser/api/dialog.js',
      'lib/browser/api/exports/electron.js',
      'lib/browser/api/global-shortcut.js',
      'lib/browser/api/ipc-main.js',
      'lib/browser/api/menu.js',
      'lib/browser/api/menu-item.js',
      'lib/browser/api/navigation-controller.js',
      'lib/browser/api/power-monitor.js',
      'lib/browser/api/power-save-blocker.js',
      'lib/browser/api/protocol.js',
      'lib/browser/api/session.js',
      'lib/browser/api/screen.js',
      'lib/browser/api/system-preferences.js',
      'lib/browser/api/tray.js',
      'lib/browser/api/web-contents.js',
      'lib/browser/chrome-extension.js',
      'lib/browser/desktop-capturer.js',
      'lib/browser/guest-view-manager.js',
      'lib/browser/guest-window-manager.js',
      'lib/browser/init.js',
      'lib/browser/objects-registry.js',
      'lib/browser/rpc-server.js',
      'lib/common/api/callbacks-registry.js',
      'lib/common/api/clipboard.js',
      'lib/common/api/crash-reporter.js',
      'lib/common/api/deprecate.js',
      'lib/common/api/deprecations.js',
      'lib/common/api/is-promise.js',
      'lib/common/api/exports/electron.js',
      'lib/common/api/native-image.js',
      'lib/common/api/shell.js',
      'lib/common/init.js',
      'lib/common/reset-search-paths.js',
      'lib/renderer/chrome-api.js',
      'lib/renderer/content-scripts-injector.js',
      'lib/renderer/init.js',
      'lib/renderer/inspector.js',
      'lib/renderer/override.js',
      'lib/renderer/web-view/guest-view-internal.js',
      'lib/renderer/web-view/web-view.js',
      'lib/renderer/web-view/web-view-attributes.js',
      'lib/renderer/web-view/web-view-constants.js',
      'lib/renderer/api/desktop-capturer.js',
      'lib/renderer/api/exports/electron.js',
      'lib/renderer/api/ipc-renderer.js',
      'lib/renderer/api/remote.js',
      'lib/renderer/api/screen.js',
      'lib/renderer/api/web-frame.js',
<<<<<<< HEAD
      'lib/renderer/extensions/storage.js'
=======
      'lib/renderer/extensions/i18n.js',
>>>>>>> 3dbef4ab
    ],
    'js2c_sources': [
      'lib/common/asar.js',
      'lib/common/asar_init.js',
    ],
    'default_app_sources': [
      'default_app/default_app.js',
      'default_app/index.html',
      'default_app/main.js',
      'default_app/package.json',
    ],
    'lib_sources': [
      'atom/app/atom_content_client.cc',
      'atom/app/atom_content_client.h',
      'atom/app/atom_main_delegate.cc',
      'atom/app/atom_main_delegate.h',
      'atom/app/atom_main_delegate_mac.mm',
      'atom/app/node_main.cc',
      'atom/app/node_main.h',
      'atom/app/uv_task_runner.cc',
      'atom/app/uv_task_runner.h',
      'atom/browser/api/atom_api_app.cc',
      'atom/browser/api/atom_api_app.h',
      'atom/browser/api/atom_api_auto_updater.cc',
      'atom/browser/api/atom_api_auto_updater.h',
      'atom/browser/api/atom_api_content_tracing.cc',
      'atom/browser/api/atom_api_cookies.cc',
      'atom/browser/api/atom_api_cookies.h',
      'atom/browser/api/atom_api_debugger.cc',
      'atom/browser/api/atom_api_debugger.h',
      'atom/browser/api/atom_api_desktop_capturer.cc',
      'atom/browser/api/atom_api_desktop_capturer.h',
      'atom/browser/api/atom_api_download_item.cc',
      'atom/browser/api/atom_api_download_item.h',
      'atom/browser/api/atom_api_dialog.cc',
      'atom/browser/api/atom_api_global_shortcut.cc',
      'atom/browser/api/atom_api_global_shortcut.h',
      'atom/browser/api/atom_api_menu.cc',
      'atom/browser/api/atom_api_menu.h',
      'atom/browser/api/atom_api_menu_views.cc',
      'atom/browser/api/atom_api_menu_views.h',
      'atom/browser/api/atom_api_menu_mac.h',
      'atom/browser/api/atom_api_menu_mac.mm',
      'atom/browser/api/atom_api_power_monitor.cc',
      'atom/browser/api/atom_api_power_monitor.h',
      'atom/browser/api/atom_api_power_save_blocker.cc',
      'atom/browser/api/atom_api_power_save_blocker.h',
      'atom/browser/api/atom_api_render_process_preferences.cc',
      'atom/browser/api/atom_api_render_process_preferences.h',
      'atom/browser/api/atom_api_protocol.cc',
      'atom/browser/api/atom_api_protocol.h',
      'atom/browser/api/atom_api_screen.cc',
      'atom/browser/api/atom_api_screen.h',
      'atom/browser/api/atom_api_session.cc',
      'atom/browser/api/atom_api_session.h',
      'atom/browser/api/atom_api_system_preferences.cc',
      'atom/browser/api/atom_api_system_preferences.h',
      'atom/browser/api/atom_api_system_preferences_mac.mm',
      'atom/browser/api/atom_api_tray.cc',
      'atom/browser/api/atom_api_tray.h',
      'atom/browser/api/atom_api_web_contents.cc',
      'atom/browser/api/atom_api_web_contents.h',
      'atom/browser/api/atom_api_web_request.cc',
      'atom/browser/api/atom_api_web_request.h',
      'atom/browser/api/atom_api_web_view_manager.cc',
      'atom/browser/api/atom_api_window.cc',
      'atom/browser/api/atom_api_window.h',
      'atom/browser/api/event.cc',
      'atom/browser/api/event.h',
      'atom/browser/api/event_emitter.cc',
      'atom/browser/api/event_emitter.h',
      'atom/browser/api/trackable_object.cc',
      'atom/browser/api/trackable_object.h',
      'atom/browser/api/frame_subscriber.cc',
      'atom/browser/api/frame_subscriber.h',
      'atom/browser/api/save_page_handler.cc',
      'atom/browser/api/save_page_handler.h',
      'atom/browser/auto_updater.cc',
      'atom/browser/auto_updater.h',
      'atom/browser/auto_updater_mac.mm',
      'atom/browser/atom_access_token_store.cc',
      'atom/browser/atom_access_token_store.h',
      'atom/browser/atom_browser_client.cc',
      'atom/browser/atom_browser_client.h',
      'atom/browser/atom_browser_context.cc',
      'atom/browser/atom_browser_context.h',
      'atom/browser/atom_download_manager_delegate.cc',
      'atom/browser/atom_download_manager_delegate.h',
      'atom/browser/atom_browser_main_parts.cc',
      'atom/browser/atom_browser_main_parts.h',
      'atom/browser/atom_browser_main_parts_mac.mm',
      'atom/browser/atom_browser_main_parts_posix.cc',
      'atom/browser/atom_javascript_dialog_manager.cc',
      'atom/browser/atom_javascript_dialog_manager.h',
      'atom/browser/atom_permission_manager.cc',
      'atom/browser/atom_permission_manager.h',
      'atom/browser/atom_quota_permission_context.cc',
      'atom/browser/atom_quota_permission_context.h',
      'atom/browser/atom_resource_dispatcher_host_delegate.cc',
      'atom/browser/atom_resource_dispatcher_host_delegate.h',
      'atom/browser/atom_security_state_model_client.cc',
      'atom/browser/atom_security_state_model_client.h',
      'atom/browser/atom_speech_recognition_manager_delegate.cc',
      'atom/browser/atom_speech_recognition_manager_delegate.h',
      'atom/browser/bridge_task_runner.cc',
      'atom/browser/bridge_task_runner.h',
      'atom/browser/browser.cc',
      'atom/browser/browser.h',
      'atom/browser/browser_linux.cc',
      'atom/browser/browser_mac.mm',
      'atom/browser/browser_win.cc',
      'atom/browser/browser_observer.h',
      'atom/browser/common_web_contents_delegate_mac.mm',
      'atom/browser/common_web_contents_delegate_views.cc',
      'atom/browser/common_web_contents_delegate.cc',
      'atom/browser/common_web_contents_delegate.h',
      'atom/browser/javascript_environment.cc',
      'atom/browser/javascript_environment.h',
      'atom/browser/lib/bluetooth_chooser.cc',
      'atom/browser/lib/bluetooth_chooser.h',
      'atom/browser/login_handler.cc',
      'atom/browser/login_handler.h',
      'atom/browser/mac/atom_application.h',
      'atom/browser/mac/atom_application.mm',
      'atom/browser/mac/atom_application_delegate.h',
      'atom/browser/mac/atom_application_delegate.mm',
      'atom/browser/mac/dict_util.h',
      'atom/browser/mac/dict_util.mm',
      'atom/browser/native_window.cc',
      'atom/browser/native_window.h',
      'atom/browser/native_window_views_win.cc',
      'atom/browser/native_window_views.cc',
      'atom/browser/native_window_views.h',
      'atom/browser/native_window_mac.h',
      'atom/browser/native_window_mac.mm',
      'atom/browser/native_window_observer.h',
      'atom/browser/net/asar/asar_protocol_handler.cc',
      'atom/browser/net/asar/asar_protocol_handler.h',
      'atom/browser/net/asar/url_request_asar_job.cc',
      'atom/browser/net/asar/url_request_asar_job.h',
      'atom/browser/net/atom_cert_verifier.cc',
      'atom/browser/net/atom_cert_verifier.h',
      'atom/browser/net/atom_network_delegate.cc',
      'atom/browser/net/atom_network_delegate.h',
      'atom/browser/net/atom_ssl_config_service.cc',
      'atom/browser/net/atom_ssl_config_service.h',
      'atom/browser/net/atom_url_request_job_factory.cc',
      'atom/browser/net/atom_url_request_job_factory.h',
      'atom/browser/net/http_protocol_handler.cc',
      'atom/browser/net/http_protocol_handler.h',
      'atom/browser/net/js_asker.cc',
      'atom/browser/net/js_asker.h',
      'atom/browser/net/url_request_async_asar_job.cc',
      'atom/browser/net/url_request_async_asar_job.h',
      'atom/browser/net/url_request_string_job.cc',
      'atom/browser/net/url_request_string_job.h',
      'atom/browser/net/url_request_buffer_job.cc',
      'atom/browser/net/url_request_buffer_job.h',
      'atom/browser/net/url_request_fetch_job.cc',
      'atom/browser/net/url_request_fetch_job.h',
      'atom/browser/node_debugger.cc',
      'atom/browser/node_debugger.h',
      'atom/browser/relauncher_linux.cc',
      'atom/browser/relauncher_mac.cc',
      'atom/browser/relauncher_win.cc',
      'atom/browser/relauncher.cc',
      'atom/browser/relauncher.h',
      'atom/browser/render_process_preferences.cc',
      'atom/browser/render_process_preferences.h',
      'atom/browser/ui/accelerator_util.cc',
      'atom/browser/ui/accelerator_util.h',
      'atom/browser/ui/accelerator_util_mac.mm',
      'atom/browser/ui/accelerator_util_views.cc',
      'atom/browser/ui/atom_menu_model.cc',
      'atom/browser/ui/atom_menu_model.h',
      'atom/browser/ui/cocoa/atom_menu_controller.h',
      'atom/browser/ui/cocoa/atom_menu_controller.mm',
      'atom/browser/ui/file_dialog.h',
      'atom/browser/ui/file_dialog_gtk.cc',
      'atom/browser/ui/file_dialog_mac.mm',
      'atom/browser/ui/file_dialog_win.cc',
      'atom/browser/ui/message_box.h',
      'atom/browser/ui/message_box_gtk.cc',
      'atom/browser/ui/message_box_mac.mm',
      'atom/browser/ui/message_box_win.cc',
      'atom/browser/ui/tray_icon.cc',
      'atom/browser/ui/tray_icon.h',
      'atom/browser/ui/tray_icon_gtk.cc',
      'atom/browser/ui/tray_icon_gtk.h',
      'atom/browser/ui/tray_icon_cocoa.h',
      'atom/browser/ui/tray_icon_cocoa.mm',
      'atom/browser/ui/tray_icon_observer.h',
      'atom/browser/ui/tray_icon_win.cc',
      'atom/browser/ui/views/frameless_view.cc',
      'atom/browser/ui/views/frameless_view.h',
      'atom/browser/ui/views/global_menu_bar_x11.cc',
      'atom/browser/ui/views/global_menu_bar_x11.h',
      'atom/browser/ui/views/menu_bar.cc',
      'atom/browser/ui/views/menu_bar.h',
      'atom/browser/ui/views/menu_delegate.cc',
      'atom/browser/ui/views/menu_delegate.h',
      'atom/browser/ui/views/menu_layout.cc',
      'atom/browser/ui/views/menu_layout.h',
      'atom/browser/ui/views/native_frame_view.cc',
      'atom/browser/ui/views/native_frame_view.h',
      'atom/browser/ui/views/submenu_button.cc',
      'atom/browser/ui/views/submenu_button.h',
      'atom/browser/ui/views/win_frame_view.cc',
      'atom/browser/ui/views/win_frame_view.h',
      'atom/browser/ui/win/atom_desktop_window_tree_host_win.cc',
      'atom/browser/ui/win/atom_desktop_window_tree_host_win.h',
      'atom/browser/ui/win/message_handler_delegate.cc',
      'atom/browser/ui/win/message_handler_delegate.h',
      'atom/browser/ui/win/notify_icon_host.cc',
      'atom/browser/ui/win/notify_icon_host.h',
      'atom/browser/ui/win/notify_icon.cc',
      'atom/browser/ui/win/notify_icon.h',
      'atom/browser/ui/win/taskbar_host.cc',
      'atom/browser/ui/win/taskbar_host.h',
      'atom/browser/ui/x/window_state_watcher.cc',
      'atom/browser/ui/x/window_state_watcher.h',
      'atom/browser/ui/x/x_window_utils.cc',
      'atom/browser/ui/x/x_window_utils.h',
      'atom/browser/web_contents_permission_helper.cc',
      'atom/browser/web_contents_permission_helper.h',
      'atom/browser/web_contents_preferences.cc',
      'atom/browser/web_contents_preferences.h',
      'atom/browser/web_dialog_helper.cc',
      'atom/browser/web_dialog_helper.h',
      'atom/browser/web_view_guest_delegate.cc',
      'atom/browser/web_view_guest_delegate.h',
      'atom/browser/web_view_manager.cc',
      'atom/browser/web_view_manager.h',
      'atom/browser/window_list.cc',
      'atom/browser/window_list.h',
      'atom/browser/window_list_observer.h',
      'atom/common/api/api_messages.h',
      'atom/common/api/atom_api_asar.cc',
      'atom/common/api/atom_api_clipboard.cc',
      'atom/common/api/atom_api_crash_reporter.cc',
      'atom/common/api/atom_api_key_weak_map.h',
      'atom/common/api/atom_api_native_image.cc',
      'atom/common/api/atom_api_native_image.h',
      'atom/common/api/atom_api_native_image_mac.mm',
      'atom/common/api/atom_api_shell.cc',
      'atom/common/api/atom_api_v8_util.cc',
      'atom/common/api/atom_bindings.cc',
      'atom/common/api/atom_bindings.h',
      'atom/common/api/event_emitter_caller.cc',
      'atom/common/api/event_emitter_caller.h',
      'atom/common/api/locker.cc',
      'atom/common/api/locker.h',
      'atom/common/api/object_life_monitor.cc',
      'atom/common/api/object_life_monitor.h',
      'atom/common/api/remote_callback_freer.cc',
      'atom/common/api/remote_callback_freer.h',
      'atom/common/api/remote_object_freer.cc',
      'atom/common/api/remote_object_freer.h',
      'atom/common/asar/archive.cc',
      'atom/common/asar/archive.h',
      'atom/common/asar/asar_util.cc',
      'atom/common/asar/asar_util.h',
      'atom/common/asar/scoped_temporary_file.cc',
      'atom/common/asar/scoped_temporary_file.h',
      'atom/common/atom_command_line.cc',
      'atom/common/atom_command_line.h',
      'atom/common/atom_constants.cc',
      'atom/common/atom_constants.h',
      'atom/common/color_util.cc',
      'atom/common/color_util.h',
      'atom/common/common_message_generator.cc',
      'atom/common/common_message_generator.h',
      'atom/common/crash_reporter/crash_reporter.cc',
      'atom/common/crash_reporter/crash_reporter.h',
      'atom/common/crash_reporter/crash_reporter_linux.cc',
      'atom/common/crash_reporter/crash_reporter_linux.h',
      'atom/common/crash_reporter/crash_reporter_mac.h',
      'atom/common/crash_reporter/crash_reporter_mac.mm',
      'atom/common/crash_reporter/crash_reporter_win.cc',
      'atom/common/crash_reporter/crash_reporter_win.h',
      'atom/common/crash_reporter/linux/crash_dump_handler.cc',
      'atom/common/crash_reporter/linux/crash_dump_handler.h',
      'atom/common/crash_reporter/win/crash_service.cc',
      'atom/common/crash_reporter/win/crash_service.h',
      'atom/common/crash_reporter/win/crash_service_main.cc',
      'atom/common/crash_reporter/win/crash_service_main.h',
      'atom/common/draggable_region.cc',
      'atom/common/draggable_region.h',
      'atom/common/google_api_key.h',
      'atom/common/key_weak_map.h',
      'atom/common/keyboard_util.cc',
      'atom/common/keyboard_util.h',
      'atom/common/mouse_util.cc',
      'atom/common/mouse_util.h',
      'atom/common/linux/application_info.cc',
      'atom/common/native_mate_converters/accelerator_converter.cc',
      'atom/common/native_mate_converters/accelerator_converter.h',
      'atom/common/native_mate_converters/blink_converter.cc',
      'atom/common/native_mate_converters/blink_converter.h',
      'atom/common/native_mate_converters/callback.cc',
      'atom/common/native_mate_converters/callback.h',
      'atom/common/native_mate_converters/content_converter.cc',
      'atom/common/native_mate_converters/content_converter.h',
      'atom/common/native_mate_converters/file_path_converter.h',
      'atom/common/native_mate_converters/gfx_converter.cc',
      'atom/common/native_mate_converters/gfx_converter.h',
      'atom/common/native_mate_converters/gurl_converter.h',
      'atom/common/native_mate_converters/image_converter.cc',
      'atom/common/native_mate_converters/image_converter.h',
      'atom/common/native_mate_converters/net_converter.cc',
      'atom/common/native_mate_converters/net_converter.h',
      'atom/common/native_mate_converters/string16_converter.h',
      'atom/common/native_mate_converters/ui_base_types_converter.h',
      'atom/common/native_mate_converters/v8_value_converter.cc',
      'atom/common/native_mate_converters/v8_value_converter.h',
      'atom/common/native_mate_converters/value_converter.cc',
      'atom/common/native_mate_converters/value_converter.h',
      'atom/common/node_bindings.cc',
      'atom/common/node_bindings.h',
      'atom/common/node_bindings_linux.cc',
      'atom/common/node_bindings_linux.h',
      'atom/common/node_bindings_mac.cc',
      'atom/common/node_bindings_mac.h',
      'atom/common/node_bindings_win.cc',
      'atom/common/node_bindings_win.h',
      'atom/common/node_includes.h',
      'atom/common/options_switches.cc',
      'atom/common/options_switches.h',
      'atom/common/platform_util.h',
      'atom/common/platform_util_linux.cc',
      'atom/common/platform_util_mac.mm',
      'atom/common/platform_util_win.cc',
      'atom/renderer/api/atom_api_renderer_ipc.cc',
      'atom/renderer/api/atom_api_spell_check_client.cc',
      'atom/renderer/api/atom_api_spell_check_client.h',
      'atom/renderer/api/atom_api_web_frame.cc',
      'atom/renderer/api/atom_api_web_frame.h',
      'atom/renderer/atom_render_view_observer.cc',
      'atom/renderer/atom_render_view_observer.h',
      'atom/renderer/atom_renderer_client.cc',
      'atom/renderer/atom_renderer_client.h',
      'atom/renderer/guest_view_container.cc',
      'atom/renderer/guest_view_container.h',
      'atom/renderer/node_array_buffer_bridge.cc',
      'atom/renderer/node_array_buffer_bridge.h',
      'atom/renderer/preferences_manager.cc',
      'atom/renderer/preferences_manager.h',
      'atom/utility/atom_content_utility_client.cc',
      'atom/utility/atom_content_utility_client.h',
      'chromium_src/chrome/browser/browser_process.cc',
      'chromium_src/chrome/browser/browser_process.h',
      'chromium_src/chrome/browser/chrome_process_finder_win.cc',
      'chromium_src/chrome/browser/chrome_process_finder_win.h',
      'chromium_src/chrome/browser/chrome_notification_types.h',
      'chromium_src/chrome/browser/extensions/global_shortcut_listener.cc',
      'chromium_src/chrome/browser/extensions/global_shortcut_listener.h',
      'chromium_src/chrome/browser/extensions/global_shortcut_listener_mac.mm',
      'chromium_src/chrome/browser/extensions/global_shortcut_listener_mac.h',
      'chromium_src/chrome/browser/extensions/global_shortcut_listener_x11.cc',
      'chromium_src/chrome/browser/extensions/global_shortcut_listener_x11.h',
      'chromium_src/chrome/browser/extensions/global_shortcut_listener_win.cc',
      'chromium_src/chrome/browser/extensions/global_shortcut_listener_win.h',
      'chromium_src/chrome/browser/media/desktop_media_list.h',
      'chromium_src/chrome/browser/media/desktop_media_list_observer.h',
      'chromium_src/chrome/browser/media/native_desktop_media_list.cc',
      'chromium_src/chrome/browser/media/native_desktop_media_list.h',
      'chromium_src/chrome/browser/printing/print_job.cc',
      'chromium_src/chrome/browser/printing/print_job.h',
      'chromium_src/chrome/browser/printing/print_job_manager.cc',
      'chromium_src/chrome/browser/printing/print_job_manager.h',
      'chromium_src/chrome/browser/printing/print_job_worker.cc',
      'chromium_src/chrome/browser/printing/print_job_worker.h',
      'chromium_src/chrome/browser/printing/print_job_worker_owner.cc',
      'chromium_src/chrome/browser/printing/print_job_worker_owner.h',
      'chromium_src/chrome/browser/printing/print_view_manager_base.cc',
      'chromium_src/chrome/browser/printing/print_view_manager_base.h',
      'chromium_src/chrome/browser/printing/print_view_manager_basic.cc',
      'chromium_src/chrome/browser/printing/print_view_manager_basic.h',
      'chromium_src/chrome/browser/printing/print_view_manager_observer.h',
      'chromium_src/chrome/browser/printing/printer_query.cc',
      'chromium_src/chrome/browser/printing/printer_query.h',
      'chromium_src/chrome/browser/printing/printing_message_filter.cc',
      'chromium_src/chrome/browser/printing/printing_message_filter.h',
      'chromium_src/chrome/browser/printing/print_preview_message_handler.cc',
      'chromium_src/chrome/browser/printing/print_preview_message_handler.h',
      'chromium_src/chrome/browser/process_singleton_posix.cc',
      'chromium_src/chrome/browser/process_singleton_win.cc',
      'chromium_src/chrome/browser/process_singleton.h',
      'chromium_src/chrome/browser/renderer_host/pepper/chrome_browser_pepper_host_factory.cc',
      'chromium_src/chrome/browser/renderer_host/pepper/chrome_browser_pepper_host_factory.h',
      'chromium_src/chrome/browser/renderer_host/pepper/monitor_finder_mac.h',
      'chromium_src/chrome/browser/renderer_host/pepper/monitor_finder_mac.mm',
      'chromium_src/chrome/browser/renderer_host/pepper/pepper_broker_message_filter.cc',
      'chromium_src/chrome/browser/renderer_host/pepper/pepper_broker_message_filter.h',
      'chromium_src/chrome/browser/renderer_host/pepper/pepper_flash_browser_host.cc',
      'chromium_src/chrome/browser/renderer_host/pepper/pepper_flash_browser_host.h',
      'chromium_src/chrome/browser/renderer_host/pepper/pepper_flash_clipboard_message_filter.cc',
      'chromium_src/chrome/browser/renderer_host/pepper/pepper_flash_clipboard_message_filter.h',
      'chromium_src/chrome/browser/renderer_host/pepper/pepper_flash_drm_host.cc',
      'chromium_src/chrome/browser/renderer_host/pepper/pepper_flash_drm_host.h',
      'chromium_src/chrome/browser/renderer_host/pepper/pepper_isolated_file_system_message_filter.cc',
      'chromium_src/chrome/browser/renderer_host/pepper/pepper_isolated_file_system_message_filter.h',
      'chromium_src/chrome/browser/renderer_host/pepper/widevine_cdm_message_filter.cc',
      'chromium_src/chrome/browser/renderer_host/pepper/widevine_cdm_message_filter.h',
      'chromium_src/chrome/browser/speech/tts_controller.h',
      'chromium_src/chrome/browser/speech/tts_controller_impl.cc',
      'chromium_src/chrome/browser/speech/tts_controller_impl.h',
      'chromium_src/chrome/browser/speech/tts_linux.cc',
      'chromium_src/chrome/browser/speech/tts_mac.mm',
      'chromium_src/chrome/browser/speech/tts_message_filter.cc',
      'chromium_src/chrome/browser/speech/tts_message_filter.h',
      'chromium_src/chrome/browser/speech/tts_platform.cc',
      'chromium_src/chrome/browser/speech/tts_platform.h',
      'chromium_src/chrome/browser/speech/tts_win.cc',
      'chromium_src/chrome/browser/ui/browser_dialogs.h',
      'chromium_src/chrome/browser/ui/cocoa/color_chooser_mac.mm',
      'chromium_src/chrome/browser/ui/views/color_chooser_aura.cc',
      'chromium_src/chrome/browser/ui/views/color_chooser_aura.h',
      'chromium_src/chrome/browser/ui/views/frame/global_menu_bar_registrar_x11.cc',
      'chromium_src/chrome/browser/ui/views/frame/global_menu_bar_registrar_x11.h',
      'chromium_src/chrome/common/chrome_constants.cc',
      'chromium_src/chrome/common/chrome_constants.h',
      'chromium_src/chrome/common/chrome_paths.cc',
      'chromium_src/chrome/common/chrome_paths.h',
      'chromium_src/chrome/common/chrome_paths_internal.h',
      'chromium_src/chrome/common/chrome_paths_linux.cc',
      'chromium_src/chrome/common/chrome_paths_mac.mm',
      'chromium_src/chrome/common/chrome_paths_win.cc',
      'chromium_src/chrome/common/chrome_utility_messages.h',
      'chromium_src/chrome/common/pref_names.cc',
      'chromium_src/chrome/common/pref_names.h',
      'chromium_src/chrome/common/print_messages.cc',
      'chromium_src/chrome/common/print_messages.h',
      'chromium_src/chrome/common/tts_messages.h',
      'chromium_src/chrome/common/tts_utterance_request.cc',
      'chromium_src/chrome/common/tts_utterance_request.h',
      'chromium_src/chrome/common/widevine_cdm_messages.h',
      'chromium_src/chrome/common/widevine_cdm_constants.cc',
      'chromium_src/chrome/common/widevine_cdm_constants.h',
      'chromium_src/chrome/renderer/media/chrome_key_systems.cc',
      'chromium_src/chrome/renderer/media/chrome_key_systems.h',
      'chromium_src/chrome/renderer/pepper/chrome_renderer_pepper_host_factory.cc',
      'chromium_src/chrome/renderer/pepper/chrome_renderer_pepper_host_factory.h',
      'chromium_src/chrome/renderer/pepper/pepper_flash_font_file_host.cc',
      'chromium_src/chrome/renderer/pepper/pepper_flash_font_file_host.h',
      'chromium_src/chrome/renderer/pepper/pepper_flash_fullscreen_host.cc',
      'chromium_src/chrome/renderer/pepper/pepper_flash_fullscreen_host.h',
      'chromium_src/chrome/renderer/pepper/pepper_flash_menu_host.cc',
      'chromium_src/chrome/renderer/pepper/pepper_flash_menu_host.h',
      'chromium_src/chrome/renderer/pepper/pepper_flash_renderer_host.cc',
      'chromium_src/chrome/renderer/pepper/pepper_flash_renderer_host.h',
      'chromium_src/chrome/renderer/pepper/pepper_helper.cc',
      'chromium_src/chrome/renderer/pepper/pepper_helper.h',
      'chromium_src/chrome/renderer/pepper/pepper_shared_memory_message_filter.cc',
      'chromium_src/chrome/renderer/pepper/pepper_shared_memory_message_filter.h',
      'chromium_src/chrome/renderer/printing/print_web_view_helper.cc',
      'chromium_src/chrome/renderer/printing/print_web_view_helper_linux.cc',
      'chromium_src/chrome/renderer/printing/print_web_view_helper_mac.mm',
      'chromium_src/chrome/renderer/printing/print_web_view_helper_pdf_win.cc',
      'chromium_src/chrome/renderer/printing/print_web_view_helper.h',
      'chromium_src/chrome/renderer/spellchecker/spellcheck_worditerator.cc',
      'chromium_src/chrome/renderer/spellchecker/spellcheck_worditerator.h',
      'chromium_src/chrome/renderer/tts_dispatcher.cc',
      'chromium_src/chrome/renderer/tts_dispatcher.h',
      'chromium_src/chrome/utility/utility_message_handler.h',
      'chromium_src/extensions/browser/app_window/size_constraints.cc',
      'chromium_src/extensions/browser/app_window/size_constraints.h',
      'chromium_src/extensions/common/url_pattern.cc',
      'chromium_src/extensions/common/url_pattern.h',
      'chromium_src/library_loaders/libspeechd_loader.cc',
      'chromium_src/library_loaders/libspeechd.h',
      'chromium_src/net/test/embedded_test_server/stream_listen_socket.cc',
      'chromium_src/net/test/embedded_test_server/stream_listen_socket.h',
      'chromium_src/net/test/embedded_test_server/tcp_listen_socket.cc',
      'chromium_src/net/test/embedded_test_server/tcp_listen_socket.h',
      '<@(native_mate_files)',
      '<(SHARED_INTERMEDIATE_DIR)/atom_natives.h',
    ],
    'lib_sources_nss': [
      'chromium_src/chrome/browser/certificate_manager_model.cc',
      'chromium_src/chrome/browser/certificate_manager_model.h',
    ],
    'lib_sources_win': [
      'chromium_src/chrome/browser/ui/views/color_chooser_dialog.cc',
      'chromium_src/chrome/browser/ui/views/color_chooser_dialog.h',
      'chromium_src/chrome/browser/ui/views/color_chooser_win.cc',
      'chromium_src/chrome/browser/printing/pdf_to_emf_converter.cc',
      'chromium_src/chrome/browser/printing/pdf_to_emf_converter.h',
      'chromium_src/chrome/utility/printing_handler_win.cc',
      'chromium_src/chrome/utility/printing_handler_win.h',
    ],
    'framework_sources': [
      'atom/app/atom_library_main.h',
      'atom/app/atom_library_main.mm',
    ],
    'locales': [
      'am', 'ar', 'bg', 'bn', 'ca', 'cs', 'da', 'de', 'el', 'en-GB',
      'en-US', 'es-419', 'es', 'et', 'fa', 'fi', 'fil', 'fr', 'gu', 'he',
      'hi', 'hr', 'hu', 'id', 'it', 'ja', 'kn', 'ko', 'lt', 'lv',
      'ml', 'mr', 'ms', 'nb', 'nl', 'pl', 'pt-BR', 'pt-PT', 'ro', 'ru',
      'sk', 'sl', 'sr', 'sv', 'sw', 'ta', 'te', 'th', 'tr', 'uk',
      'vi', 'zh-CN', 'zh-TW',
    ],
    'conditions': [
      ['OS=="win"', {
        'app_sources': [
          'atom/browser/resources/win/resource.h',
          'atom/browser/resources/win/atom.ico',
          'atom/browser/resources/win/atom.rc',
          # Cursors.
          '<(libchromiumcontent_src_dir)/ui/resources/cursors/aliasb.cur',
          '<(libchromiumcontent_src_dir)/ui/resources/cursors/cell.cur',
          '<(libchromiumcontent_src_dir)/ui/resources/cursors/col_resize.cur',
          '<(libchromiumcontent_src_dir)/ui/resources/cursors/copy.cur',
          '<(libchromiumcontent_src_dir)/ui/resources/cursors/hand_grab.cur',
          '<(libchromiumcontent_src_dir)/ui/resources/cursors/hand_grabbing.cur',
          '<(libchromiumcontent_src_dir)/ui/resources/cursors/none.cur',
          '<(libchromiumcontent_src_dir)/ui/resources/cursors/pan_east.cur',
          '<(libchromiumcontent_src_dir)/ui/resources/cursors/pan_middle.cur',
          '<(libchromiumcontent_src_dir)/ui/resources/cursors/pan_north.cur',
          '<(libchromiumcontent_src_dir)/ui/resources/cursors/pan_north_east.cur',
          '<(libchromiumcontent_src_dir)/ui/resources/cursors/pan_north_west.cur',
          '<(libchromiumcontent_src_dir)/ui/resources/cursors/pan_south.cur',
          '<(libchromiumcontent_src_dir)/ui/resources/cursors/pan_south_east.cur',
          '<(libchromiumcontent_src_dir)/ui/resources/cursors/pan_south_west.cur',
          '<(libchromiumcontent_src_dir)/ui/resources/cursors/pan_west.cur',
          '<(libchromiumcontent_src_dir)/ui/resources/cursors/row_resize.cur',
          '<(libchromiumcontent_src_dir)/ui/resources/cursors/vertical_text.cur',
          '<(libchromiumcontent_src_dir)/ui/resources/cursors/zoom_in.cur',
          '<(libchromiumcontent_src_dir)/ui/resources/cursors/zoom_out.cur',
        ],
      }],  # OS=="win"
    ],
  },
}<|MERGE_RESOLUTION|>--- conflicted
+++ resolved
@@ -63,11 +63,8 @@
       'lib/renderer/api/remote.js',
       'lib/renderer/api/screen.js',
       'lib/renderer/api/web-frame.js',
-<<<<<<< HEAD
-      'lib/renderer/extensions/storage.js'
-=======
       'lib/renderer/extensions/i18n.js',
->>>>>>> 3dbef4ab
+      'lib/renderer/extensions/storage.js',
     ],
     'js2c_sources': [
       'lib/common/asar.js',
