// Copyright (c) 2013 GitHub, Inc.
// Use of this source code is governed by the MIT license that can be
// found in the LICENSE file.

#include "shell/common/options_switches.h"

namespace electron {

namespace options {

const char kTitle[] = "title";
const char kIcon[] = "icon";
const char kFrame[] = "frame";
const char kShow[] = "show";
const char kCenter[] = "center";
const char kX[] = "x";
const char kY[] = "y";
const char kWidth[] = "width";
const char kHeight[] = "height";
const char kMinWidth[] = "minWidth";
const char kMinHeight[] = "minHeight";
const char kMaxWidth[] = "maxWidth";
const char kMaxHeight[] = "maxHeight";
const char kResizable[] = "resizable";
const char kMovable[] = "movable";
const char kMinimizable[] = "minimizable";
const char kMaximizable[] = "maximizable";
const char kFullScreenable[] = "fullscreenable";
const char kClosable[] = "closable";
const char kFullscreen[] = "fullscreen";
const char kTrafficLightPosition[] = "trafficLightPosition";

// Whether the window should show in taskbar.
const char kSkipTaskbar[] = "skipTaskbar";

// Start with the kiosk mode, see Opera's page for description:
// http://www.opera.com/support/mastering/kiosk/
const char kKiosk[] = "kiosk";

const char kSimpleFullScreen[] = "simpleFullscreen";

// Make windows stays on the top of all other windows.
const char kAlwaysOnTop[] = "alwaysOnTop";

// Enable the NSView to accept first mouse event.
const char kAcceptFirstMouse[] = "acceptFirstMouse";

// Whether window size should include window frame.
const char kUseContentSize[] = "useContentSize";

// Whether window zoom should be to page width.
const char kZoomToPageWidth[] = "zoomToPageWidth";

// Whether always show title text in full screen is enabled.
const char kFullscreenWindowTitle[] = "fullscreenWindowTitle";

// The requested title bar style for the window
const char kTitleBarStyle[] = "titleBarStyle";

// Tabbing identifier for the window if native tabs are enabled on macOS.
const char kTabbingIdentifier[] = "tabbingIdentifier";

// The menu bar is hidden unless "Alt" is pressed.
const char kAutoHideMenuBar[] = "autoHideMenuBar";

// Enable window to be resized larger than screen.
const char kEnableLargerThanScreen[] = "enableLargerThanScreen";

// Forces to use dark theme on Linux.
const char kDarkTheme[] = "darkTheme";

// Whether the window should be transparent.
const char kTransparent[] = "transparent";

// Window type hint.
const char kType[] = "type";

// Disable auto-hiding cursor.
const char kDisableAutoHideCursor[] = "disableAutoHideCursor";

// Use the macOS' standard window instead of the textured window.
const char kStandardWindow[] = "standardWindow";

// Default browser window background color.
const char kBackgroundColor[] = "backgroundColor";

// Whether the window should have a shadow.
const char kHasShadow[] = "hasShadow";

// Browser window opacity
const char kOpacity[] = "opacity";

// Whether the window can be activated.
const char kFocusable[] = "focusable";

// The WebPreferences.
const char kWebPreferences[] = "webPreferences";

// Add a vibrancy effect to the browser window
const char kVibrancyType[] = "vibrancy";

// The factor of which page should be zoomed.
const char kZoomFactor[] = "zoomFactor";

// Script that will be loaded by guest WebContents before other scripts.
const char kPreloadScript[] = "preload";

const char kPreloadScripts[] = "preloadScripts";

// Like --preload, but the passed argument is an URL.
const char kPreloadURL[] = "preloadURL";

// Enable the node integration.
const char kNodeIntegration[] = "nodeIntegration";

// Enable context isolation of Electron APIs and preload script
const char kContextIsolation[] = "contextIsolation";

// Enable world safe passing of values when using "executeJavaScript"
const char kWorldSafeExecuteJavaScript[] = "worldSafeExecuteJavaScript";

// Instance ID of guest WebContents.
const char kGuestInstanceID[] = "guestInstanceId";

// Web runtime features.
const char kExperimentalFeatures[] = "experimentalFeatures";

// Opener window's ID.
const char kOpenerID[] = "openerId";

// Enable the rubber banding effect.
const char kScrollBounce[] = "scrollBounce";

// Enable blink features.
const char kEnableBlinkFeatures[] = "enableBlinkFeatures";

// Disable blink features.
const char kDisableBlinkFeatures[] = "disableBlinkFeatures";

// Enable the node integration in WebWorker.
const char kNodeIntegrationInWorker[] = "nodeIntegrationInWorker";

// Enable the web view tag.
const char kWebviewTag[] = "webviewTag";

const char kNativeWindowOpen[] = "nativeWindowOpen";

const char kCustomArgs[] = "additionalArguments";

const char kPlugins[] = "plugins";

const char kSandbox[] = "sandbox";

const char kWebSecurity[] = "webSecurity";

const char kAllowRunningInsecureContent[] = "allowRunningInsecureContent";

const char kOffscreen[] = "offscreen";

const char kNodeIntegrationInSubFrames[] = "nodeIntegrationInSubFrames";

// Disable window resizing when HTML Fullscreen API is activated.
const char kDisableHtmlFullscreenWindowResize[] =
    "disableHtmlFullscreenWindowResize";

// Enables JavaScript support.
const char kJavaScript[] = "javascript";

// Enables image support.
const char kImages[] = "images";

// Make TextArea elements resizable.
const char kTextAreasAreResizable[] = "textAreasAreResizable";

// Enables WebGL support.
const char kWebGL[] = "webgl";

// Whether dragging and dropping a file or link onto the page causes a
// navigation.
const char kNavigateOnDragDrop[] = "navigateOnDragDrop";

const char kDisableElectronSiteInstanceOverrides[] =
    "disableElectronSiteInstanceOverrides";
const char kEnableNodeLeakageInRenderers[] = "enableNodeLeakageInRenderers";
const char kHiddenPage[] = "hiddenPage";

#if BUILDFLAG(ENABLE_BUILTIN_SPELLCHECKER)
const char kSpellcheck[] = "spellcheck";
#endif

#if BUILDFLAG(ENABLE_REMOTE_MODULE)
const char kEnableRemoteModule[] = "enableRemoteModule";
#endif

const char kEnableWebSQL[] = "enableWebSQL";

}  // namespace options

namespace switches {

// Enable chromium sandbox.
const char kEnableSandbox[] = "enable-sandbox";

// Ppapi Flash path.
const char kPpapiFlashPath[] = "ppapi-flash-path";

// Ppapi Flash version.
const char kPpapiFlashVersion[] = "ppapi-flash-version";

// Disable HTTP cache.
const char kDisableHttpCache[] = "disable-http-cache";

// The list of standard schemes.
const char kStandardSchemes[] = "standard-schemes";

// Register schemes to handle service worker.
const char kServiceWorkerSchemes[] = "service-worker-schemes";

// Register schemes as secure.
const char kSecureSchemes[] = "secure-schemes";

// Register schemes as bypassing CSP.
const char kBypassCSPSchemes[] = "bypasscsp-schemes";

// Register schemes as support fetch API.
const char kFetchSchemes[] = "fetch-schemes";

// Register schemes as CORS enabled.
const char kCORSSchemes[] = "cors-schemes";

// Register schemes as streaming responses.
const char kStreamingSchemes[] = "streaming-schemes";

// The browser process app model ID
const char kAppUserModelId[] = "app-user-model-id";

// The application path
const char kAppPath[] = "app-path";

const char kEnableApiFilteringLogging[] = "enable-api-filtering-logging";

// The command line switch versions of the options.
<<<<<<< HEAD
=======
const char kBackgroundColor[] = "background-color";
const char kPreloadScript[] = "preload";
const char kPreloadScripts[] = "preload-scripts";
const char kNodeIntegration[] = "node-integration";
const char kContextIsolation[] = "context-isolation";
const char kWorldSafeExecuteJavaScript[] = "world-safe-execute-javascript";
const char kGuestInstanceID[] = "guest-instance-id";
const char kOpenerID[] = "opener-id";
>>>>>>> c6c98664
const char kScrollBounce[] = "scroll-bounce";

// Command switch passed to renderer process to control nodeIntegration.
const char kNodeIntegrationInWorker[] = "node-integration-in-worker";

// Widevine options
// Path to Widevine CDM binaries.
const char kWidevineCdmPath[] = "widevine-cdm-path";
// Widevine CDM version.
const char kWidevineCdmVersion[] = "widevine-cdm-version";

// Forces the maximum disk space to be used by the disk cache, in bytes.
const char kDiskCacheSize[] = "disk-cache-size";

// Ignore the limit of 6 connections per host.
const char kIgnoreConnectionsLimit[] = "ignore-connections-limit";

// Whitelist containing servers for which Integrated Authentication is enabled.
const char kAuthServerWhitelist[] = "auth-server-whitelist";

// Whitelist containing servers for which Kerberos delegation is allowed.
const char kAuthNegotiateDelegateWhitelist[] =
    "auth-negotiate-delegate-whitelist";

// If set, include the port in generated Kerberos SPNs.
const char kEnableAuthNegotiatePort[] = "enable-auth-negotiate-port";

// If set, NTLM v2 is disabled for POSIX platforms.
const char kDisableNTLMv2[] = "disable-ntlm-v2";

const char kGlobalCrashKeys[] = "global-crash-keys";

}  // namespace switches

}  // namespace electron<|MERGE_RESOLUTION|>--- conflicted
+++ resolved
@@ -240,17 +240,6 @@
 const char kEnableApiFilteringLogging[] = "enable-api-filtering-logging";
 
 // The command line switch versions of the options.
-<<<<<<< HEAD
-=======
-const char kBackgroundColor[] = "background-color";
-const char kPreloadScript[] = "preload";
-const char kPreloadScripts[] = "preload-scripts";
-const char kNodeIntegration[] = "node-integration";
-const char kContextIsolation[] = "context-isolation";
-const char kWorldSafeExecuteJavaScript[] = "world-safe-execute-javascript";
-const char kGuestInstanceID[] = "guest-instance-id";
-const char kOpenerID[] = "opener-id";
->>>>>>> c6c98664
 const char kScrollBounce[] = "scroll-bounce";
 
 // Command switch passed to renderer process to control nodeIntegration.
