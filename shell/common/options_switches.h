// Copyright (c) 2013 GitHub, Inc.
// Use of this source code is governed by the MIT license that can be
// found in the LICENSE file.

#ifndef SHELL_COMMON_OPTIONS_SWITCHES_H_
#define SHELL_COMMON_OPTIONS_SWITCHES_H_

#include "electron/buildflags/buildflags.h"

namespace electron {

namespace options {

extern const char kTitle[];
extern const char kIcon[];
extern const char kFrame[];
extern const char kShow[];
extern const char kCenter[];
extern const char kX[];
extern const char kY[];
extern const char kWidth[];
extern const char kHeight[];
extern const char kMinWidth[];
extern const char kMinHeight[];
extern const char kMaxWidth[];
extern const char kMaxHeight[];
extern const char kResizable[];
extern const char kMovable[];
extern const char kMinimizable[];
extern const char kMaximizable[];
extern const char kFullScreenable[];
extern const char kClosable[];
extern const char kFullscreen[];
extern const char kSkipTaskbar[];
extern const char kKiosk[];
extern const char kSimpleFullScreen[];
extern const char kAlwaysOnTop[];
extern const char kAcceptFirstMouse[];
extern const char kUseContentSize[];
extern const char kZoomToPageWidth[];
extern const char kFullscreenWindowTitle[];
extern const char kTitleBarStyle[];
extern const char kTabbingIdentifier[];
extern const char kAutoHideMenuBar[];
extern const char kEnableLargerThanScreen[];
extern const char kDarkTheme[];
extern const char kTransparent[];
extern const char kType[];
extern const char kDisableAutoHideCursor[];
extern const char kStandardWindow[];
extern const char kBackgroundColor[];
extern const char kHasShadow[];
extern const char kOpacity[];
extern const char kFocusable[];
extern const char kWebPreferences[];
extern const char kVibrancyType[];
extern const char kTrafficLightPosition[];

// WebPreferences.
extern const char kZoomFactor[];
extern const char kPreloadScript[];
extern const char kPreloadScripts[];
extern const char kPreloadURL[];
extern const char kNodeIntegration[];
extern const char kContextIsolation[];
extern const char kWorldSafeExecuteJavaScript[];
extern const char kGuestInstanceID[];
extern const char kExperimentalFeatures[];
extern const char kOpenerID[];
extern const char kScrollBounce[];
extern const char kEnableBlinkFeatures[];
extern const char kDisableBlinkFeatures[];
extern const char kNodeIntegrationInWorker[];
extern const char kWebviewTag[];
extern const char kNativeWindowOpen[];
extern const char kCustomArgs[];
extern const char kPlugins[];
extern const char kSandbox[];
extern const char kWebSecurity[];
extern const char kAllowRunningInsecureContent[];
extern const char kOffscreen[];
extern const char kNodeIntegrationInSubFrames[];
extern const char kDisableHtmlFullscreenWindowResize[];
extern const char kJavaScript[];
extern const char kImages[];
extern const char kTextAreasAreResizable[];
extern const char kWebGL[];
extern const char kNavigateOnDragDrop[];
extern const char kEnableWebSQL[];

extern const char kDisableElectronSiteInstanceOverrides[];
extern const char kEnableNodeLeakageInRenderers[];
extern const char kHiddenPage[];

#if BUILDFLAG(ENABLE_BUILTIN_SPELLCHECKER)
extern const char kSpellcheck[];
#endif

#if BUILDFLAG(ENABLE_REMOTE_MODULE)
extern const char kEnableRemoteModule[];
#endif

}  // namespace options

// Following are actually command line switches, should be moved to other files.

namespace switches {

extern const char kEnableSandbox[];
extern const char kPpapiFlashPath[];
extern const char kPpapiFlashVersion[];
extern const char kDisableHttpCache[];
extern const char kStandardSchemes[];
extern const char kServiceWorkerSchemes[];
extern const char kSecureSchemes[];
extern const char kBypassCSPSchemes[];
extern const char kFetchSchemes[];
extern const char kCORSSchemes[];
extern const char kStreamingSchemes[];
extern const char kAppUserModelId[];
extern const char kAppPath[];
extern const char kEnableApiFilteringLogging[];

<<<<<<< HEAD
=======
extern const char kBackgroundColor[];
extern const char kPreloadScript[];
extern const char kPreloadScripts[];
extern const char kNodeIntegration[];
extern const char kContextIsolation[];
extern const char kWorldSafeExecuteJavaScript[];
extern const char kGuestInstanceID[];
extern const char kOpenerID[];
>>>>>>> c6c98664
extern const char kScrollBounce[];
extern const char kNodeIntegrationInWorker[];

extern const char kWidevineCdmPath[];
extern const char kWidevineCdmVersion[];

extern const char kDiskCacheSize[];
extern const char kIgnoreConnectionsLimit[];
extern const char kAuthServerWhitelist[];
extern const char kAuthNegotiateDelegateWhitelist[];
extern const char kEnableAuthNegotiatePort[];
extern const char kDisableNTLMv2[];

extern const char kGlobalCrashKeys[];
}  // namespace switches

}  // namespace electron

#endif  // SHELL_COMMON_OPTIONS_SWITCHES_H_<|MERGE_RESOLUTION|>--- conflicted
+++ resolved
@@ -121,17 +121,6 @@
 extern const char kAppPath[];
 extern const char kEnableApiFilteringLogging[];
 
-<<<<<<< HEAD
-=======
-extern const char kBackgroundColor[];
-extern const char kPreloadScript[];
-extern const char kPreloadScripts[];
-extern const char kNodeIntegration[];
-extern const char kContextIsolation[];
-extern const char kWorldSafeExecuteJavaScript[];
-extern const char kGuestInstanceID[];
-extern const char kOpenerID[];
->>>>>>> c6c98664
 extern const char kScrollBounce[];
 extern const char kNodeIntegrationInWorker[];
 
